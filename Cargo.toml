--- conflicted
+++ resolved
@@ -45,17 +45,18 @@
 [target.x86_64-apple-darwin.dependencies.fsevent-sys]
 version = "^0.1"
 
-<<<<<<< HEAD
 [target.i686-pc-windows-gnu]
 dependencies = { winapi = "0.2", kernel32-sys = "0.2.1" }
 
 [target.x86_64-pc-windows-gnu]
 dependencies = { winapi = "0.2", kernel32-sys = "0.2.1" }
 
+[target.i686-pc-windows-msvc]
+dependencies = { winapi = "0.2", kernel32-sys = "0.2.1" }
+
 [target.x86_64-pc-windows-msvc]
 dependencies = { winapi = "0.2", kernel32-sys = "0.2.1" }
-=======
+
 [dev-dependencies]
 tempfile = "^1.1.0"
-tempdir = "^0.3.4"
->>>>>>> 1dfe1a80
+tempdir = "^0.3.4"